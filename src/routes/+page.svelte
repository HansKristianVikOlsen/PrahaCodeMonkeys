<<<<<<< HEAD
<script>
	let photos = [
		{ id: 1, title: "Photo 1", metadata: "Size: 1024x768, Taken: 2024-01-01" },
		{ id: 2, title: "Photo 2", metadata: "Size: 800x600, Taken: 2024-02-10" },
		{ id: 3, title: "Photo 3", metadata: "Size: 1920x1080, Taken: 2024-03-15" }
	];

	let selectedPhoto = null;
	let newComment = "";
	let comments = {
		1: ["Nice!", "Amazing!"],
		2: ["Cool picture."],
		3: []
	};

	function openPhoto(photo) {
		selectedPhoto = photo;
	}

	function closePhoto() {
		selectedPhoto = null;
	}

	function addComment() {
		if (newComment.trim() !== "") {
			comments[selectedPhoto.id].push(newComment);
			newComment = "";
		}
	}
</script>

<style>
	.top-buttons {
		display: flex;
		gap: 1rem;
		padding: 1rem;
		background: #f0f0f0;
		border-radius: 8px;
		justify-content: center;
	}

	button {
		padding: 0.5rem 1rem;
		border: none;
		border-radius: 6px;
		background: #ddd;
		cursor: pointer;
		font-size: 1rem;
	}

	.gallery-grid {
		margin-top: 1rem;
		display: grid;
		grid-template-columns: repeat(auto-fill, minmax(150px, 1fr));
		gap: 1rem;
		padding: 1rem;
	}

	.grid-item {
		border: 2px solid white;
		border-radius: 8px;
		display: flex;
		align-items: center;
		justify-content: center;
		padding: 1rem;
		background: #eee;
		cursor: pointer;
	}

	/* Modal */
	.modal {
		position: fixed;
		top: 0;
		left: 0;
		width: 100vw;
		height: 100vh;
		background: rgba(0, 0, 0, 0.6);
		display: flex;
		justify-content: center;
		align-items: center;
	}

	.modal-content {
		background: white;
		padding: 1.5rem;
		border-radius: 10px;
		width: 400px;
		max-height: 80vh;
		overflow-y: auto;
	}
</style>

<!-- Top Button Box -->
<div class="top-buttons">
	<button>Galleri</button>
	<button>Mine bilder</button>
	<button>Profil</button>
</div>

<!-- Grid Box -->
<div class="gallery-grid">
	{#each photos as photo}
		<div class="grid-item" on:click={() => openPhoto(photo)}>
			<!-- Placeholder SVG -->
			<svg width="50" height="50" viewBox="0 0 24 24">
				<circle cx="12" cy="12" r="10" stroke="black" stroke-width="2" fill="none"/>
				<line x1="8" y1="12" x2="16" y2="12" stroke="black" stroke-width="2"/>
			</svg>
		</div>
	{/each}
</div>

<!-- Modal for Photo View -->
{#if selectedPhoto}
	<div class="modal" on:click={closePhoto}>
		<div class="modal-content" on:click|stopPropagation>
			<h2>{selectedPhoto.title}</h2>

			<!-- Photo placeholder -->
			<svg width="100%" height="150" viewBox="0 0 24 24">
				<rect x="2" y="2" width="20" height="20" fill="#ccc" />
			</svg>

			<!-- Thumbs -->
			<div style="margin-top: 1rem; display: flex; gap: 1rem;">
				<button>👍</button>
				<button>👎</button>
			</div>

			<!-- Metadata -->
			<p style="margin-top: 1rem;"><strong>Metadata:</strong> {selectedPhoto.metadata}</p>

			<!-- Comments -->
			<h3>Comments</h3>
			{#each comments[selectedPhoto.id] as comment}
				<p>• {comment}</p>
			{/each}

			<input
				bind:value={newComment}
				placeholder="Add a comment..."
				style="width:100%; margin-top:0.5rem;"
			/>
			<button on:click={addComment} style="margin-top:0.5rem;">Add Comment</button>

			<button on:click={closePhoto} style="margin-top:1rem; width:100%;">Close</button>
		</div>
	</div>
{/if}
=======
<script lang="ts">
    import { onMount } from "svelte";
    import PhotoCard from "$lib/components/PhotoCard.svelte";
    import PhotoModal from "$lib/components/PhotoModal.svelte";
    import UploadForm from "$lib/components/UploadForm.svelte";
    import UserSwitcher from "$lib/components/UserSwitcher.svelte";
    import { photosStore } from "$lib/stores/photos";

    let showUploadForm = $state(false);
    let loadMoreTrigger: HTMLDivElement;
    let observer: IntersectionObserver;

    const state = $derived($photosStore);

    onMount(() => {
        // Load initial photos
        photosStore.loadPhotos(true);

        // Set up intersection observer for infinite scrolling
        observer = new IntersectionObserver(
            (entries) => {
                const entry = entries[0];
                if (entry.isIntersecting && !state.loading && state.hasMore) {
                    photosStore.loadPhotos();
                }
            },
            {
                rootMargin: "200px",
            },
        );

        if (loadMoreTrigger) {
            observer.observe(loadMoreTrigger);
        }

        return () => {
            if (observer) {
                observer.disconnect();
            }
        };
    });

    function handlePhotoClick(photo: (typeof state.photos)[0]) {
        photosStore.openModal(photo);
    }

    function handleUploadSuccess() {
        showUploadForm = false;
    }
</script>

<svelte:head>
    <title>Photo Sharing App</title>
    <meta name="description" content="Share and discover amazing photos" />
</svelte:head>

<div class="app">
    <header class="header">
        <div class="container">
            <h1 class="app-title">📸 Photo Gallery</h1>
            <p class="app-subtitle">Share your moments with the world</p>
        </div>
    </header>

    <main class="main">
        <div class="container">
            <UserSwitcher />

            <div class="upload-section">
                <button
                    class="toggle-upload-button"
                    onclick={() => (showUploadForm = !showUploadForm)}
                >
                    {showUploadForm ? "✕ Close" : "➕ Upload New Photo"}
                </button>

                {#if showUploadForm}
                    <div class="upload-form-container">
                        <UploadForm onSuccess={handleUploadSuccess} />
                    </div>
                {/if}
            </div>

            {#if state.photos.length === 0 && !state.loading}
                <div class="empty-state">
                    <p class="empty-icon">📷</p>
                    <h2>No photos yet</h2>
                    <p>Be the first to upload a photo!</p>
                </div>
            {:else}
                <div class="photo-grid">
                    {#each state.photos as photo (photo.id)}
                        <PhotoCard
                            {photo}
                            onclick={() => handlePhotoClick(photo)}
                        />
                    {/each}
                </div>

                {#if state.loading}
                    <div class="loading">
                        <div class="spinner"></div>
                        <p>Loading more photos...</p>
                    </div>
                {/if}

                {#if !state.hasMore && state.photos.length > 0}
                    <div class="end-message">
                        <p>🎉 You've reached the end!</p>
                    </div>
                {/if}
            {/if}

            <div bind:this={loadMoreTrigger} class="load-trigger"></div>
        </div>
    </main>

    {#if state.selectedPhoto}
        <PhotoModal
            photo={state.selectedPhoto}
            isOpen={state.isModalOpen}
            onClose={() => photosStore.closeModal()}
        />
    {/if}
</div>

<style>
    :global(body) {
        margin: 0;
        padding: 0;
        font-family: -apple-system, BlinkMacSystemFont, "Segoe UI", Roboto,
            Oxygen, Ubuntu, Cantarell, sans-serif;
        background: #f5f5f5;
        color: #1a1a1a;
    }

    :global(*) {
        box-sizing: border-box;
    }

    .app {
        min-height: 100vh;
    }

    .header {
        background: linear-gradient(135deg, #667eea 0%, #764ba2 100%);
        color: white;
        padding: 48px 20px;
        box-shadow: 0 4px 6px rgba(0, 0, 0, 0.1);
    }

    .container {
        max-width: 1200px;
        margin: 0 auto;
        padding: 0 20px;
    }

    .app-title {
        margin: 0 0 8px 0;
        font-size: 42px;
        font-weight: 800;
        text-align: center;
    }

    .app-subtitle {
        margin: 0;
        font-size: 18px;
        text-align: center;
        opacity: 0.95;
    }

    .main {
        padding: 32px 0 64px;
    }

    .upload-section {
        margin-bottom: 32px;
    }

    .toggle-upload-button {
        width: 100%;
        padding: 16px 24px;
        background: #0066cc;
        color: white;
        border: none;
        border-radius: 12px;
        font-size: 16px;
        font-weight: 600;
        cursor: pointer;
        transition: all 0.2s;
        box-shadow: 0 2px 8px rgba(0, 102, 204, 0.3);
    }

    .toggle-upload-button:hover {
        background: #0052a3;
        transform: translateY(-2px);
        box-shadow: 0 4px 12px rgba(0, 102, 204, 0.4);
    }

    .upload-form-container {
        margin-top: 16px;
        animation: slideDown 0.3s ease-out;
    }

    @keyframes slideDown {
        from {
            opacity: 0;
            transform: translateY(-20px);
        }
        to {
            opacity: 1;
            transform: translateY(0);
        }
    }

    .photo-grid {
        display: grid;
        grid-template-columns: repeat(auto-fill, minmax(300px, 1fr));
        gap: 24px;
        margin-bottom: 32px;
    }

    .empty-state {
        text-align: center;
        padding: 80px 20px;
        background: white;
        border-radius: 12px;
        box-shadow: 0 2px 8px rgba(0, 0, 0, 0.1);
    }

    .empty-icon {
        font-size: 64px;
        margin: 0 0 16px 0;
    }

    .empty-state h2 {
        margin: 0 0 8px 0;
        font-size: 28px;
        color: #1a1a1a;
    }

    .empty-state p {
        margin: 0;
        font-size: 16px;
        color: #666;
    }

    .loading {
        text-align: center;
        padding: 40px 20px;
    }

    .spinner {
        width: 40px;
        height: 40px;
        margin: 0 auto 16px;
        border: 4px solid #f0f0f0;
        border-top: 4px solid #0066cc;
        border-radius: 50%;
        animation: spin 1s linear infinite;
    }

    @keyframes spin {
        0% {
            transform: rotate(0deg);
        }
        100% {
            transform: rotate(360deg);
        }
    }

    .loading p {
        margin: 0;
        color: #666;
        font-size: 14px;
    }

    .end-message {
        text-align: center;
        padding: 32px 20px;
        color: #666;
        font-size: 16px;
    }

    .end-message p {
        margin: 0;
    }

    .load-trigger {
        height: 20px;
        visibility: hidden;
    }

    @media (max-width: 768px) {
        .header {
            padding: 32px 20px;
        }

        .app-title {
            font-size: 32px;
        }

        .app-subtitle {
            font-size: 16px;
        }

        .photo-grid {
            grid-template-columns: repeat(auto-fill, minmax(250px, 1fr));
            gap: 16px;
        }

        .main {
            padding: 24px 0 48px;
        }
    }

    @media (max-width: 480px) {
        .photo-grid {
            grid-template-columns: 1fr;
        }

        .container {
            padding: 0 16px;
        }
    }
</style>
>>>>>>> 5f64fdc1
<|MERGE_RESOLUTION|>--- conflicted
+++ resolved
@@ -1,154 +1,3 @@
-<<<<<<< HEAD
-<script>
-	let photos = [
-		{ id: 1, title: "Photo 1", metadata: "Size: 1024x768, Taken: 2024-01-01" },
-		{ id: 2, title: "Photo 2", metadata: "Size: 800x600, Taken: 2024-02-10" },
-		{ id: 3, title: "Photo 3", metadata: "Size: 1920x1080, Taken: 2024-03-15" }
-	];
-
-	let selectedPhoto = null;
-	let newComment = "";
-	let comments = {
-		1: ["Nice!", "Amazing!"],
-		2: ["Cool picture."],
-		3: []
-	};
-
-	function openPhoto(photo) {
-		selectedPhoto = photo;
-	}
-
-	function closePhoto() {
-		selectedPhoto = null;
-	}
-
-	function addComment() {
-		if (newComment.trim() !== "") {
-			comments[selectedPhoto.id].push(newComment);
-			newComment = "";
-		}
-	}
-</script>
-
-<style>
-	.top-buttons {
-		display: flex;
-		gap: 1rem;
-		padding: 1rem;
-		background: #f0f0f0;
-		border-radius: 8px;
-		justify-content: center;
-	}
-
-	button {
-		padding: 0.5rem 1rem;
-		border: none;
-		border-radius: 6px;
-		background: #ddd;
-		cursor: pointer;
-		font-size: 1rem;
-	}
-
-	.gallery-grid {
-		margin-top: 1rem;
-		display: grid;
-		grid-template-columns: repeat(auto-fill, minmax(150px, 1fr));
-		gap: 1rem;
-		padding: 1rem;
-	}
-
-	.grid-item {
-		border: 2px solid white;
-		border-radius: 8px;
-		display: flex;
-		align-items: center;
-		justify-content: center;
-		padding: 1rem;
-		background: #eee;
-		cursor: pointer;
-	}
-
-	/* Modal */
-	.modal {
-		position: fixed;
-		top: 0;
-		left: 0;
-		width: 100vw;
-		height: 100vh;
-		background: rgba(0, 0, 0, 0.6);
-		display: flex;
-		justify-content: center;
-		align-items: center;
-	}
-
-	.modal-content {
-		background: white;
-		padding: 1.5rem;
-		border-radius: 10px;
-		width: 400px;
-		max-height: 80vh;
-		overflow-y: auto;
-	}
-</style>
-
-<!-- Top Button Box -->
-<div class="top-buttons">
-	<button>Galleri</button>
-	<button>Mine bilder</button>
-	<button>Profil</button>
-</div>
-
-<!-- Grid Box -->
-<div class="gallery-grid">
-	{#each photos as photo}
-		<div class="grid-item" on:click={() => openPhoto(photo)}>
-			<!-- Placeholder SVG -->
-			<svg width="50" height="50" viewBox="0 0 24 24">
-				<circle cx="12" cy="12" r="10" stroke="black" stroke-width="2" fill="none"/>
-				<line x1="8" y1="12" x2="16" y2="12" stroke="black" stroke-width="2"/>
-			</svg>
-		</div>
-	{/each}
-</div>
-
-<!-- Modal for Photo View -->
-{#if selectedPhoto}
-	<div class="modal" on:click={closePhoto}>
-		<div class="modal-content" on:click|stopPropagation>
-			<h2>{selectedPhoto.title}</h2>
-
-			<!-- Photo placeholder -->
-			<svg width="100%" height="150" viewBox="0 0 24 24">
-				<rect x="2" y="2" width="20" height="20" fill="#ccc" />
-			</svg>
-
-			<!-- Thumbs -->
-			<div style="margin-top: 1rem; display: flex; gap: 1rem;">
-				<button>👍</button>
-				<button>👎</button>
-			</div>
-
-			<!-- Metadata -->
-			<p style="margin-top: 1rem;"><strong>Metadata:</strong> {selectedPhoto.metadata}</p>
-
-			<!-- Comments -->
-			<h3>Comments</h3>
-			{#each comments[selectedPhoto.id] as comment}
-				<p>• {comment}</p>
-			{/each}
-
-			<input
-				bind:value={newComment}
-				placeholder="Add a comment..."
-				style="width:100%; margin-top:0.5rem;"
-			/>
-			<button on:click={addComment} style="margin-top:0.5rem;">Add Comment</button>
-
-			<button on:click={closePhoto} style="margin-top:1rem; width:100%;">Close</button>
-		</div>
-	</div>
-{/if}
-=======
 <script lang="ts">
     import { onMount } from "svelte";
     import PhotoCard from "$lib/components/PhotoCard.svelte";
@@ -474,5 +323,4 @@
             padding: 0 16px;
         }
     }
-</style>
->>>>>>> 5f64fdc1
+</style>