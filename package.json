--- conflicted
+++ resolved
@@ -1,31 +1,4 @@
 {
-<<<<<<< HEAD
-	"name": "prahacodemonkeys",
-	"private": true,
-	"version": "0.0.1",
-	"type": "module",
-	"scripts": {
-		"dev": "vite dev",
-		"build": "vite build",
-		"preview": "vite preview",
-		"prepare": "svelte-kit sync || echo ''",
-		"check": "svelte-kit sync && svelte-check --tsconfig ./tsconfig.json",
-		"check:watch": "svelte-kit sync && svelte-check --tsconfig ./tsconfig.json --watch"
-	},
-	"devDependencies": {
-		"@sveltejs/adapter-auto": "^6.1.0",
-		"@sveltejs/kit": "^2.43.2",
-		"@sveltejs/vite-plugin-svelte": "^6.2.0",
-		"svelte": "^5.39.5",
-		"svelte-check": "^4.3.2",
-		"typescript": "^5.9.2",
-		"vite": "^7.1.7"
-	},
-	"dependencies": {
-		"@auth/core": "^0.41.0",
-		"@auth/sveltekit": "^1.11.0"
-	}
-=======
   "name": "prahacodemonkeys",
   "private": true,
   "version": "0.0.1",
@@ -51,5 +24,4 @@
     "typescript": "^5.9.2",
     "vite": "^7.1.7"
   }
->>>>>>> 5f64fdc1
 }